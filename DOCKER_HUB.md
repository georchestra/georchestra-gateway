--- conflicted
+++ resolved
@@ -8,11 +8,7 @@
 
 # Featured tags
 
-<<<<<<< HEAD
-- `latest`, `1.2.x`, `1.1.1`
-=======
 - `latest`, `1.1.x`, `1.1.1`
->>>>>>> 941475ff
 
 # Quick reference
 
