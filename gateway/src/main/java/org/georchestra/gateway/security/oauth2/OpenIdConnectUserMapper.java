/*
 * Copyright (C) 2022 by the geOrchestra PSC
 *
 * This file is part of geOrchestra.
 *
 * geOrchestra is free software: you can redistribute it and/or modify it under
 * the terms of the GNU General Public License as published by the Free
 * Software Foundation, either version 3 of the License, or (at your option)
 * any later version.
 *
 * geOrchestra is distributed in the hope that it will be useful, but WITHOUT
 * ANY WARRANTY; without even the implied warranty of MERCHANTABILITY or
 * FITNESS FOR A PARTICULAR PURPOSE. See the GNU General Public License for
 * more details.
 *
 * You should have received a copy of the GNU General Public License along with
 * geOrchestra. If not, see <http://www.gnu.org/licenses/>.
 */
package org.georchestra.gateway.security.oauth2;

import java.util.List;
import java.util.Map;
import java.util.Objects;
import java.util.Optional;
import java.util.function.Consumer;
import java.util.function.Predicate;
import java.util.stream.Stream;

import org.georchestra.gateway.security.GeorchestraGatewaySecurityConfigProperties;
import org.georchestra.security.model.GeorchestraUser;
import org.slf4j.Logger;
import org.springframework.boot.context.properties.EnableConfigurationProperties;
import org.springframework.core.Ordered;
import org.springframework.security.oauth2.client.authentication.OAuth2AuthenticationToken;
import org.springframework.security.oauth2.core.oidc.AddressStandardClaim;
import org.springframework.security.oauth2.core.oidc.OidcIdToken;
import org.springframework.security.oauth2.core.oidc.OidcUserInfo;
import org.springframework.security.oauth2.core.oidc.StandardClaimAccessor;
import org.springframework.security.oauth2.core.oidc.user.OidcUser;

import com.google.common.annotations.VisibleForTesting;

import lombok.NonNull;
import lombok.RequiredArgsConstructor;
import lombok.extern.slf4j.Slf4j;

/**
 * Maps an OpenID Connect (OIDC) authenticated {@link OidcUser} to a
 * {@link GeorchestraUser}.
 * <p>
 * The mapping follows OpenID Connect standard claims:
 * <ul>
 * <li>{@link StandardClaimAccessor#getSubject() subject} →
 * {@link GeorchestraUser#getId() id}</li>
 * <li>{@link StandardClaimAccessor#getPreferredUsername() preferredUsername} or
 * {@link StandardClaimAccessor#getEmail() email} →
 * {@link GeorchestraUser#setUsername(String) username}</li>
 * <li>{@link StandardClaimAccessor#getGivenName() givenName} →
 * {@link GeorchestraUser#setFirstName(String) firstName}</li>
 * <li>{@link StandardClaimAccessor#getFamilyName() familyName} →
 * {@link GeorchestraUser#setLastName(String) lastName}</li>
 * <li>{@link StandardClaimAccessor#getEmail() email} →
 * {@link GeorchestraUser#setEmail(String) email}</li>
 * <li>{@link StandardClaimAccessor#getPhoneNumber() phoneNumber} →
 * {@link GeorchestraUser#setTelephoneNumber(String) telephoneNumber}</li>
 * <li>{@link AddressStandardClaim#getFormatted() address.formatted} →
 * {@link GeorchestraUser#setPostalAddress(String) postalAddress}</li>
 * </ul>
 *
 * <p>
 * Non-standard claims can be mapped to {@link GeorchestraUser#setRoles(List)
 * roles} and {@link GeorchestraUser#setOrganization(String) organization} via
 * {@link OpenIdConnectCustomClaimsConfigProperties} using JSONPath expressions.
 * </p>
 *
 * <h3>Example Configuration</h3> If the OpenID Connect token contains the
 * following claims:
 * 
 * <pre>
 * {
 *   "groups_json": [[{"name":"GDI Planer"}],[{"name":"GDI Editor"}]],
 *   "PartyOrganisationID": "6007280321"
 * }
 * </pre>
 * 
 * The following configuration in {@code application.yml}:
 * 
 * <pre>
 * georchestra:
 *   gateway:
 *     security:
 *       oidc:
 *         claims:
 *           organization.path: "$.PartyOrganisationID"
 *           roles.path: "$.groups_json..['name']"
 * </pre>
 * 
 * Will:
 * <ul>
 * <li>Assign {@code "6007280321"} to
 * {@link GeorchestraUser#setOrganization(String)}</li>
 * <li>Append {@code ["ROLE_GDI_PLANER", "ROLE_GDI_EDITOR"]} to
 * {@link GeorchestraUser#setRoles(List)}</li>
 * </ul>
 *
 * <h3>Role Mapping Customization</h3> Additional customization for role name
 * formatting:
 * 
 * <pre>
 * georchestra.gateway.security.oidc.claims.roles:
 *   path: "$.groups_json..['name']"
 *   uppercase: true
 *   normalize: true
 *   append: true
 * </pre>
 * 
 * Where:
 * <ul>
 * <li>{@code uppercase}: Convert role names to uppercase (default:
 * {@code true}).</li>
 * <li>{@code normalize}: Remove special characters and replace spaces with
 * underscores (default: {@code true}).</li>
 * <li>{@code append}: Append roles to those provided by the authentication,
 * rather than replacing them (default: {@code true}).</li>
 * </ul>
 */
@RequiredArgsConstructor
@EnableConfigurationProperties({ GeorchestraGatewaySecurityConfigProperties.class })
@Slf4j(topic = "org.georchestra.gateway.security.oauth2")
public class OpenIdConnectUserMapper extends OAuth2UserMapper {

    private final @NonNull OpenIdConnectCustomClaimsConfigProperties nonStandardClaimsConfig;

<<<<<<< HEAD
    private final @NonNull ExtendedOAuth2ClientProperties extendedOAuth2ClientProperties;

=======
    /**
     * Filters authentication tokens to process only {@link OidcUser}-based
     * authentication.
     *
     * @return Predicate that checks if the principal is an instance of
     *         {@link OidcUser}.
     */
>>>>>>> 2f86428b
    protected @Override Predicate<OAuth2AuthenticationToken> tokenFilter() {
        return token -> token.getPrincipal() instanceof OidcUser;
    }

    /**
     * Ensures this mapper runs before the generic {@link OAuth2UserMapper}.
     *
     * @return {@link Ordered#HIGHEST_PRECEDENCE} to prioritize this mapper.
     */
    public @Override int getOrder() {
        return Ordered.HIGHEST_PRECEDENCE;
    }

    /**
     * Maps an OpenID Connect (OIDC) authenticated user to a
     * {@link GeorchestraUser}.
     *
     * @param token The {@link OAuth2AuthenticationToken} containing the
     *              authentication information.
     * @return An {@link Optional} containing the mapped {@link GeorchestraUser}, or
     *         empty if mapping fails.
     */
    protected @Override Optional<GeorchestraUser> map(OAuth2AuthenticationToken token) {
        GeorchestraUser user = super.map(token).orElseGet(GeorchestraUser::new);
        OidcUser oidcUser = (OidcUser) token.getPrincipal();

        String clientId = token.getAuthorizedClientRegistrationId();

        Optional<OpenIdConnectCustomClaimsConfigProperties> customProviderClaims = nonStandardClaimsConfig
                .getProviderConfig(clientId);

        try {
            // First, apply standard claims mapping between OpenID spec fields and token's
            // claims
            applyStandardClaims(oidcUser, user);
            // Next, map general georchestra claims settings and token's claims
            applyGeorchestraNonStandardClaims(oidcUser.getClaims(), user);
            // Finally, use mapping between current provider claims settings and token's
            // claims
            if (customProviderClaims.isPresent()) {
                applyProviderNonStandardClaims(customProviderClaims.get(), oidcUser.getClaims(), user);
            }
            user.setUsername((token.getAuthorizedClientRegistrationId() + "_" + user.getUsername())
                    .replaceAll("[^a-zA-Z0-9-_]", "_").toLowerCase());
        } catch (Exception e) {
            log.error("Error mapping non-standard OIDC claims for authenticated user", e);
            throw new IllegalStateException(e);
        }
        return Optional.of(user);
    }

    /**
     * Applies non-standard claims to the {@link GeorchestraUser} based on
     * {@link OpenIdConnectCustomClaimsConfigProperties}.
     *
     * @param claims OpenID Connect claims extracted from {@link OidcUserInfo} and
     *               {@link OidcIdToken}.
     * @param target The {@link GeorchestraUser} to update.
     */
    @VisibleForTesting
    void applyGeorchestraNonStandardClaims(Map<String, Object> claims, GeorchestraUser target) {

        nonStandardClaimsConfig.id().map(jsonEvaluator -> jsonEvaluator.extract(claims)).map(List::stream)
                .flatMap(Stream::findFirst).ifPresent(target::setId);

        nonStandardClaimsConfig.roles().ifPresent(rolesMapper -> rolesMapper.apply(claims, target));

        nonStandardClaimsConfig.organization().map(jsonEvaluator -> jsonEvaluator.extract(claims)).map(List::stream)
                .flatMap(Stream::findFirst).ifPresent(target::setOrganization);
    }

    /**
     * Applies standard OpenID Connect claims to a {@link GeorchestraUser}.
     *
     * @param standardClaims The OIDC standard claims.
     * @param target         The user to populate with standard claim values.
     */
    @VisibleForTesting
    void applyStandardClaims(StandardClaimAccessor standardClaims, GeorchestraUser target) {
        apply(target::setId, standardClaims.getSubject());
        apply(target::setUsername, standardClaims.getPreferredUsername(), standardClaims.getSubject());
        apply(target::setFirstName, standardClaims.getGivenName());
        apply(target::setLastName, standardClaims.getFamilyName());
        apply(target::setEmail, standardClaims.getEmail());
        apply(target::setTelephoneNumber, standardClaims.getPhoneNumber());

        AddressStandardClaim address = standardClaims.getAddress();
        apply(target::setPostalAddress, address == null ? null : address.getFormatted());
    }

    /**
     * Applies the first non-null value from the provided alternatives to the
     * setter.
     *
     * @param setter       The setter method to apply the value to.
     * @param alternatives The list of potential values in order of preference.
     */
    protected void apply(Consumer<String> setter, String... alternatives) {
        Stream.of(alternatives).filter(Objects::nonNull).findFirst().ifPresent(setter::accept);
    }

    protected @Override Logger logger() {
        return log;
    }

    public void applyProviderNonStandardClaims(OpenIdConnectCustomClaimsConfigProperties customProviderClaims,
            Map<String, Object> claims, GeorchestraUser target) {

        customProviderClaims.id().map(jsonEvaluator -> jsonEvaluator.extract(claims))//
                .map(List::stream)//
                .flatMap(Stream::findFirst)//
                .ifPresent(target::setId);

        customProviderClaims.roles().ifPresent(rolesMapper -> rolesMapper.apply(claims, target));

        customProviderClaims.organization().map(jsonEvaluator -> jsonEvaluator.extract(claims))//
                .map(List::stream)//
                .flatMap(Stream::findFirst)//
                .ifPresent(target::setOrganization);

        customProviderClaims.organizationUid().map(jsonEvaluator -> jsonEvaluator.extract(claims))//
                .map(List::stream)//
                .flatMap(Stream::findFirst)//
                .ifPresent(target::setOAuth2OrgId);

        customProviderClaims.email().map(jsonEvaluator -> jsonEvaluator.extract(claims))//
                .map(List::stream)//
                .flatMap(Stream::findFirst)//
                .ifPresent(target::setEmail);

        customProviderClaims.familyName().map(jsonEvaluator -> jsonEvaluator.extract(claims))//
                .map(List::stream)//
                .flatMap(Stream::findFirst)//
                .ifPresent(target::setLastName);

        customProviderClaims.givenName().map(jsonEvaluator -> jsonEvaluator.extract(claims))//
                .map(List::stream)//
                .flatMap(Stream::findFirst)//
                .ifPresent(target::setFirstName);
    }
}<|MERGE_RESOLUTION|>--- conflicted
+++ resolved
@@ -131,10 +131,8 @@
 
     private final @NonNull OpenIdConnectCustomClaimsConfigProperties nonStandardClaimsConfig;
 
-<<<<<<< HEAD
     private final @NonNull ExtendedOAuth2ClientProperties extendedOAuth2ClientProperties;
 
-=======
     /**
      * Filters authentication tokens to process only {@link OidcUser}-based
      * authentication.
@@ -142,7 +140,6 @@
      * @return Predicate that checks if the principal is an instance of
      *         {@link OidcUser}.
      */
->>>>>>> 2f86428b
     protected @Override Predicate<OAuth2AuthenticationToken> tokenFilter() {
         return token -> token.getPrincipal() instanceof OidcUser;
     }
